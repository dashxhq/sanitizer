[package]
name = "sanitizer"
<<<<<<< HEAD
description = "A collection of methods and macros to sanitize struct fields"
keywords = ["sanitizer", "validate", "trim", "e164", "case"]
categories = ["text-processing", "value-formatting"]
version = "1.0.0"
license = "MIT"
edition = "2024"

[dependencies]
heck = "0.5.0"
phonenumber = "0.3.1"
paste = "1.0"
num-traits = "0.2"
=======
description = "A collection of methods and macros to sanitize struct fields."
repository = "https://github.com/dashxhq/sanitizer"
version = "0.1.7"
license = "MIT"
edition = "2024"
keywords = ["sanitizer", "validate", "trim", "e164"]
categories = ["text-processing", "value-formatting"]

[dependencies]
heck = "0.5.0"
phonenumber = "0.3.7"
paste = "1.0.15"
num-traits = "0.2.19"
>>>>>>> 3ee29be6

[dependencies.sanitizer_macros]
path = "sanitizer-macros"
version = "1.0.0"
optional = true

[features]
default = ["derive"]
derive = ["sanitizer_macros"]

[workspace]
members = ["sanitizer-macros"]<|MERGE_RESOLUTION|>--- conflicted
+++ resolved
@@ -1,22 +1,8 @@
 [package]
 name = "sanitizer"
-<<<<<<< HEAD
-description = "A collection of methods and macros to sanitize struct fields"
-keywords = ["sanitizer", "validate", "trim", "e164", "case"]
-categories = ["text-processing", "value-formatting"]
-version = "1.0.0"
-license = "MIT"
-edition = "2024"
-
-[dependencies]
-heck = "0.5.0"
-phonenumber = "0.3.1"
-paste = "1.0"
-num-traits = "0.2"
-=======
 description = "A collection of methods and macros to sanitize struct fields."
 repository = "https://github.com/dashxhq/sanitizer"
-version = "0.1.7"
+version = "1.0.0"
 license = "MIT"
 edition = "2024"
 keywords = ["sanitizer", "validate", "trim", "e164"]
@@ -27,7 +13,6 @@
 phonenumber = "0.3.7"
 paste = "1.0.15"
 num-traits = "0.2.19"
->>>>>>> 3ee29be6
 
 [dependencies.sanitizer_macros]
 path = "sanitizer-macros"
