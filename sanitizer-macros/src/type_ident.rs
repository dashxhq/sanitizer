--- conflicted
+++ resolved
@@ -39,11 +39,7 @@
     }
 }
 
-<<<<<<< HEAD
-fn is_option(typepath: TypePath) -> Result<(bool, Ident), SanitizerError> {
-=======
 fn is_option(typepath: TypePath, is_nested: bool) -> Result<OptionWrapper, SanitizerError> {
->>>>>>> dc13d7f2
     if let Some(path) = typepath.path.segments.last() {
         if path.ident == "Option" {
             match &path.arguments {
@@ -53,9 +49,6 @@
                         GenericArgument::Type(ty) => match ty {
                             Type::Path(inner_type_path) => {
                                 if let Some(inner_type) = inner_type_path.path.segments.last() {
-<<<<<<< HEAD
-                                    return Ok((true, inner_type.clone().ident));
-=======
                                     if inner_type.clone().ident == "Option" {
                                         if is_nested {
                                             return Err(SanitizerError::OnlyOptionTSupported);
@@ -69,7 +62,6 @@
                                             is_nested,
                                         ));
                                     }
->>>>>>> dc13d7f2
                                 }
                             }
                             _ => panic!("Invalid wrapper type for Option<T>"),
@@ -81,16 +73,12 @@
             };
         }
     }
-<<<<<<< HEAD
-    Ok((false, Ident::new("_", Span::call_site())))
-=======
 
     Ok(OptionWrapper::new(
         false,
         Ident::new("_", Span::call_site()),
         is_nested,
     ))
->>>>>>> dc13d7f2
 }
 
 #[derive(Debug, Clone, PartialOrd, Ord, PartialEq, Eq)]
@@ -98,26 +86,16 @@
     pub ident: Ident,
     pub is_int: bool,
     pub is_option: bool,
-<<<<<<< HEAD
-}
-
-impl TypeIdent {
-    pub fn new(ident: Ident, is_int: bool, is_option: bool) -> Self {
-=======
     pub is_nested: bool,
 }
 
 impl TypeIdent {
     pub fn new(ident: Ident, is_int: bool, is_option: bool, is_nested: bool) -> Self {
->>>>>>> dc13d7f2
         Self {
             ident,
             is_int,
             is_option,
-<<<<<<< HEAD
-=======
             is_nested,
->>>>>>> dc13d7f2
         }
     }
 
@@ -140,11 +118,7 @@
 
 impl Default for TypeIdent {
     fn default() -> Self {
-<<<<<<< HEAD
-        TypeIdent::new(Ident::new("_", Span::call_site()), false, false)
-=======
         TypeIdent::new(Ident::new("_", Span::call_site()), false, false, false)
->>>>>>> dc13d7f2
     }
 }
 
@@ -156,33 +130,21 @@
             Type::Path(type_path) => {
                 if let Some(last_segment) = type_path.path.segments.last() {
                     let ident = last_segment.clone().ident;
-<<<<<<< HEAD
-                    let is_option = is_option(type_path)?;
-                    let option_wrapper = is_option.1;
-                    if is_option.0 {
-=======
                     let option = is_option(type_path, false)?;
                     let option_wrapper = option.ident;
                     if option.is_option {
->>>>>>> dc13d7f2
                         Ok(TypeIdent::new(
                             option_wrapper.clone(),
                             INT_TYPES.contains(&option_wrapper.clone().to_string().as_str()),
                             true,
-<<<<<<< HEAD
-=======
                             option.is_nested,
->>>>>>> dc13d7f2
                         ))
                     } else {
                         Ok(TypeIdent::new(
                             ident.clone(),
                             INT_TYPES.contains(&ident.to_string().as_str()),
                             false,
-<<<<<<< HEAD
-=======
                             option.is_nested,
->>>>>>> dc13d7f2
                         ))
                     }
                 } else {
