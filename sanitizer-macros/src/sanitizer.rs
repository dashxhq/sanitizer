--- conflicted
+++ resolved
@@ -165,10 +165,7 @@
             false
         }
     }
-<<<<<<< HEAD
-=======
 
->>>>>>> dc13d7f2
     pub fn get_map(&self) -> &FieldMap {
         match self {
             Self::Enum(enum_fields) => enum_fields,
@@ -191,11 +188,7 @@
             Self::WrongArguments => "Wrong number of arguments",
             Self::Only64BitInt => "The argument can be only 64 bit int",
             Self::EnumsUnamedFields => "Enums can contain only unnamed field",
-<<<<<<< HEAD
-            Self::OnlyOptionTSupported => "Only Option<T> supported for now",
-=======
             Self::OnlyOptionTSupported => "Only Option<T> and Option<Option<T>> supported for now",
->>>>>>> dc13d7f2
         };
         write!(f, "{}", case)
     }
