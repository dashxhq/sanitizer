--- conflicted
+++ resolved
@@ -2,13 +2,9 @@
 #![forbid(unsafe_code)]
 //! Macros that allows seamless sanitizing
 //! on struct fields
-<<<<<<< HEAD
-use crate::codegen::{init_enum, init_struct, methods_layout};
-=======
 use crate::codegen::enums::EnumGen;
 use crate::codegen::sanitizers as sanitizer_gen;
 use crate::codegen::structs::StructGen;
->>>>>>> dc13d7f2
 use crate::sanitizer::parse_sanitizers;
 use crate::type_ident::TypeOrNested;
 use proc_macro::TokenStream;
@@ -94,22 +90,6 @@
             let mut body = quote! {};
             match field {
                 TypeOrNested::Type(field, type_ident) => {
-<<<<<<< HEAD
-                    layout = methods_layout(r.1, type_ident.clone());
-
-                    if val.is_enum() {
-                        init_enum(&mut init, type_ident, field, &mut call);
-                    } else {
-                        init_struct(&mut init, type_ident, field, &mut call);
-                    }
-                }
-                TypeOrNested::Nested(field, type_ident) => {
-                    if val.is_enum() {
-                        call.append_all({
-                            quote! {
-                                if let Self::#field(x) = self {
-                                    <#type_ident as Sanitize>::sanitize(x);
-=======
                     let sanitizer_calls = sanitizer_gen::methods_layout(r.1, type_ident.clone());
                     let mut stream = Default::default();
                     if val.is_enum() {
@@ -126,20 +106,13 @@
                             quote! {
                                 if let Self::#field(x) = self {
                                     #call(x);
->>>>>>> dc13d7f2
                                 }
                             }
                         });
                     } else {
-<<<<<<< HEAD
-                        call.append_all({
-                            quote! {
-                                <#type_ident as Sanitize>::sanitize(&mut self.#field);
-=======
                         body.append_all({
                             quote! {
                                 #call(&mut self.#field);
->>>>>>> dc13d7f2
                             }
                         });
                     }
