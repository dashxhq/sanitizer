--- conflicted
+++ resolved
@@ -1,10 +1,6 @@
 [package]
 name = "sanitizer_macros"
-<<<<<<< HEAD
-version = "0.2.0"
-=======
 version = "0.2.1"
->>>>>>> dc13d7f2
 edition = "2018"
 authors = ["weegee <dakshupadhyay991@gmail.com>"]
 license = "MIT"
